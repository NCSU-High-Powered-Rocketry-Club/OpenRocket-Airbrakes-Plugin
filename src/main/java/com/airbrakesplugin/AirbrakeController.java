package com.airbrakesplugin;

<<<<<<< HEAD
import org.slf4j.Logger;
import org.slf4j.LoggerFactory;

import com.airbrakesplugin.util.ApogeePredictor;
import info.openrocket.core.simulation.SimulationStatus;

public final class AirbrakeController {
=======
import com.airbrakesplugin.util.ApogeePredictor;
import info.openrocket.core.simulation.SimulationStatus;
import org.slf4j.Logger;
import org.slf4j.LoggerFactory;

/**
 * Bang-bang controller with a HARD GATE:
 * - The simulation's control loop will not proceed (from this controller) until
 *   the apogee predictor has converged using >= minCoastSeconds of coast data.
 *
 * Usage:
 *   if (!controller.updateAndGate(status)) {
 *       // hold this step (no actuator changes); listener can simply return true
 *       // to keep sim running forward to gather more coast samples.
 *   }
 */
public final class AirbrakeController {
    private static final Logger logger = LoggerFactory.getLogger(AirbrakeController.class);
>>>>>>> 5e35d101

    public interface ControlContext {
        void extend_airbrakes();
        void retract_airbrakes();
        void switch_altitude_back_to_pressure();
    }

    private static final Logger log = LoggerFactory.getLogger(AirbrakeController.class);

    private final double targetApogeeMeters;
    private final ApogeePredictor predictor;
<<<<<<< HEAD
    private ControlContext context;  // Changed from final to allow setting in tests

    private final double minCoastSeconds;
    private final double maxCoastSeconds;
=======
    private final ControlContext context;
>>>>>>> 5e35d101

    // --- gating knobs ---
    private final double minCoastSeconds; // >= 2s as requested
    private final double maxCoastSeconds; // optional upper bound (not strictly required)

    // --- internal state for the gate ---
    private boolean airbrakesExtended = false;
    private boolean coastStarted = false;
    private double coastStartSimTime = Double.NaN;
<<<<<<< HEAD
=======
    private int    lastSampleCount   = 0;
>>>>>>> 5e35d101

    public AirbrakeController(double targetApogeeMeters,
                              ApogeePredictor predictor,
                              ControlContext context) {
        this(targetApogeeMeters, predictor, context, 2.0, 5.0);
    }

    public AirbrakeController(double targetApogeeMeters,
                              ApogeePredictor predictor,
                              ControlContext context,
                              double minCoastSeconds,
                              double maxCoastSeconds) {
        this.targetApogeeMeters = targetApogeeMeters;
        this.predictor = predictor;
        this.context = context;
        this.minCoastSeconds = Math.max(0.0, minCoastSeconds);
        this.maxCoastSeconds = Math.max(this.minCoastSeconds, maxCoastSeconds);
<<<<<<< HEAD
    }

    /**
     * Sets a new control context.
     * This method is primarily used for testing.
     * 
     * @param newContext The new control context to use
     */
    public void setContext(ControlContext newContext) {
        this.context = newContext;
    }

    /** Returns true if a control action was taken; false if still waiting. */
    public boolean updateAndGateFlexible(final SimulationStatus status) {
        final double now = status.getSimulationTime();

        // Coast window bookkeeping: start when predictor first has any sample
        if (!coastStarted && predictor.sampleCount() > 0) {
            coastStarted = true;
            coastStartSimTime = now;
=======
        
        logger.debug("AirbrakeController initialized: target={}m, minCoast={}s, maxCoast={}s", 
                     targetApogeeMeters, this.minCoastSeconds, this.maxCoastSeconds);
    }

    /**
     * Update with HARD GATE. Returns true if control was executed this step,
     * false if the step is being held waiting for convergence.
     */
    public boolean updateAndGate(final SimulationStatus status) {
        final double now = status.getSimulationTime();
        logger.debug("updateAndGate: t={}s", now);

        // Detect first time the predictor received any coast sample this run.
        final int sc = predictor.sampleCount();
        if (!coastStarted && sc > 0) {
            coastStarted = true;
            coastStartSimTime = now;
            logger.debug("Coast phase detected: starting at t={}s", coastStartSimTime);
        }

        // Compute coast duration so far.
        final double coastSeconds = (coastStarted ? Math.max(0.0, now - coastStartSimTime) : 0.0);
        
        if (sc > lastSampleCount) {
            logger.debug("Samples: {} -> {} (coast: {:.2f}s)", lastSampleCount, sc, coastSeconds);
            lastSampleCount = sc;
        }

        // Gate condition: need predictor convergence AND >= minCoastSeconds of data.
        final boolean hasConverged = predictor.hasConverged();
        final boolean hasMinWindow = (coastSeconds >= minCoastSeconds);

        if (!(hasConverged && hasMinWindow)) {
            logger.debug("Gate not passed: hasConverged={}, coastSeconds={:.2f}, minRequired={}s", 
                         hasConverged, coastSeconds, minCoastSeconds);
            // Best-effort: try to pause/hold the sim if API offers it (reflection).
            requestPauseIfAvailable(status);
            return false; // tell caller to hold this step (no actuator changes)
>>>>>>> 5e35d101
        }
        final double coastSeconds = coastStarted ? Math.max(0.0, now - coastStartSimTime) : 0.0;

<<<<<<< HEAD
        // STRICT path
        if (predictor.hasConverged() && coastSeconds >= minCoastSeconds) {
            final Double apogee = predictor.getPredictionIfReady();
            if (apogee != null && Double.isFinite(apogee)) {
                log.debug("[Airbrakes] controller: using STRICT apogee {}", String.format("%.2f", apogee));
                act(apogee);
                return true;
            }
            return false;
        }

        // BEST-EFFORT path
        if (coastSeconds >= minCoastSeconds && coastSeconds <= maxCoastSeconds) {
            final Double apogeeBE = predictor.getApogeeBestEffort();
            if (apogeeBE != null && Double.isFinite(apogeeBE)) {
                log.debug("[Airbrakes] controller: using BEST-EFFORT apogee {}", String.format("%.2f", apogeeBE));
                act(apogeeBE);
                return true;
            }
        }
        return false;
    }

    private void act(double apogee) {
        if (apogee > targetApogeeMeters && !airbrakesExtended) {
            if (context != null) context.extend_airbrakes();
            airbrakesExtended = true;
        } else if (apogee <= targetApogeeMeters && airbrakesExtended) {
=======
        logger.debug("Gate passed: hasConverged={}, coastSeconds={:.2f}s", hasConverged, coastSeconds);

        // At this point we are allowed to control.
        final Double apogeeObj = predictor.getPredictionIfReady();
        if (apogeeObj == null || !Double.isFinite(apogeeObj)) {
            // Converged but no numeric apogee? Hold this step anyway.
            logger.warn("Predictor converged but returned invalid apogee: {}", apogeeObj);
            requestPauseIfAvailable(status);
            return false;
        }

        final double apogee = apogeeObj;
        logger.debug("Predicted apogee: {:.2f}m (target: {:.2f}m)", apogee, targetApogeeMeters);

        // --- Simple bang-bang exactly as specified ---
        if (apogee > targetApogeeMeters && !airbrakesExtended) {
            logger.info("EXTENDING airbrakes: apogee {:.2f}m > target {:.2f}m", apogee, targetApogeeMeters);
            if (context != null) context.extend_airbrakes();
            airbrakesExtended = true;
        } else if (apogee <= targetApogeeMeters && airbrakesExtended) {
            logger.info("RETRACTING airbrakes: apogee {:.2f}m <= target {:.2f}m", apogee, targetApogeeMeters);
>>>>>>> 5e35d101
            if (context != null) {
                context.retract_airbrakes();
                context.switch_altitude_back_to_pressure();
            }
            airbrakesExtended = false;
        }

        return true;
    }

<<<<<<< HEAD
    public boolean isAirbrakesExtended() { return airbrakesExtended; }
    public double getTargetApogeeMeters() { return targetApogeeMeters; }
=======
    // Legacy API (no gate). Keep if other code calls it; otherwise you can remove.
    public void update(final SimulationStatus status) {
        logger.debug("Legacy update() called, delegating to updateAndGate()");
        updateAndGate(status);
    }

    public boolean isAirbrakesExtended() { return airbrakesExtended; }
    public double getTargetApogeeMeters() { return targetApogeeMeters; }

    // --- best-effort pause hooks via reflection (no-ops if not present) ---
    private static void requestPauseIfAvailable(final SimulationStatus status) {
        logger.debug("Attempting to request pause via reflection");
        try {
            // Try common spellings observed across sim stacks.
            for (String m : new String[]{"requestPause", "setPaused", "pause", "requestHold", "requestStop"}) {
                try {
                    if ("setPaused".equals(m)) {
                        status.getClass().getMethod(m, boolean.class).invoke(status, true);
                        logger.debug("Pause requested via {}", m);
                        return;
                    } else {
                        status.getClass().getMethod(m).invoke(status);
                        logger.debug("Pause requested via {}", m);
                        return;
                    }
                } catch (NoSuchMethodException ignored) { /* try next */ }
            }
            logger.debug("No suitable pause method found");
        } catch (Throwable t) {
            logger.debug("Exception while requesting pause: {}", t.getMessage());
            // If nothing is available we silently continue — the listener will just "hold" this step.
        }
    }
>>>>>>> 5e35d101
}<|MERGE_RESOLUTION|>--- conflicted
+++ resolved
@@ -1,33 +1,26 @@
 package com.airbrakesplugin;
 
-<<<<<<< HEAD
-import org.slf4j.Logger;
-import org.slf4j.LoggerFactory;
-
-import com.airbrakesplugin.util.ApogeePredictor;
-import info.openrocket.core.simulation.SimulationStatus;
-
-public final class AirbrakeController {
-=======
 import com.airbrakesplugin.util.ApogeePredictor;
 import info.openrocket.core.simulation.SimulationStatus;
 import org.slf4j.Logger;
 import org.slf4j.LoggerFactory;
 
 /**
- * Bang-bang controller with a HARD GATE:
- * - The simulation's control loop will not proceed (from this controller) until
- *   the apogee predictor has converged using >= minCoastSeconds of coast data.
+ * AirbrakeController
  *
- * Usage:
- *   if (!controller.updateAndGate(status)) {
- *       // hold this step (no actuator changes); listener can simply return true
- *       // to keep sim running forward to gather more coast samples.
- *   }
+ * Flexible gate:
+ *  - If predictor has a STRICT apogee (converged), use it.
+ *  - Else, once a minimum coast window has elapsed AND a best-effort value exists, use BEST-EFFORT.
+ *  - Otherwise, do nothing (return false).
+ *
+ * Commands:
+ *  - extend_airbrakes() when predicted apogee > target
+ *  - retract_airbrakes() otherwise
+ *
+ * Returns:
+ *  - updateAndGateFlexible(...) returns true ONLY when a new command is issued on this call.
  */
 public final class AirbrakeController {
-    private static final Logger logger = LoggerFactory.getLogger(AirbrakeController.class);
->>>>>>> 5e35d101
 
     public interface ControlContext {
         void extend_airbrakes();
@@ -37,36 +30,32 @@
 
     private static final Logger log = LoggerFactory.getLogger(AirbrakeController.class);
 
+    // --- Config ---
     private final double targetApogeeMeters;
     private final ApogeePredictor predictor;
-<<<<<<< HEAD
-    private ControlContext context;  // Changed from final to allow setting in tests
+    private ControlContext context;
 
+    // Coast gating windows (seconds)
     private final double minCoastSeconds;
-    private final double maxCoastSeconds;
-=======
-    private final ControlContext context;
->>>>>>> 5e35d101
+    private final double maxCoastSeconds; // not strictly required, but kept for compatibility/telemetry
 
-    // --- gating knobs ---
-    private final double minCoastSeconds; // >= 2s as requested
-    private final double maxCoastSeconds; // optional upper bound (not strictly required)
+    // Optional deadband (m) around target for stability; keep small or zero if you prefer bang-bang
+    private double apogeeDeadbandMeters = 0.0;
 
-    // --- internal state for the gate ---
-    private boolean airbrakesExtended = false;
-    private boolean coastStarted = false;
-    private double coastStartSimTime = Double.NaN;
-<<<<<<< HEAD
-=======
-    private int    lastSampleCount   = 0;
->>>>>>> 5e35d101
+    // --- Internal state ---
+    private Double firstCoastTime = null; // wall time when predictor received first coast sample
+    private Boolean lastExtended = null;  // null = no command yet; true=extended; false=retracted
 
+    // ----------------- Constructors -----------------
+
+    /** Backward-compatible ctor (no explicit windows). */
     public AirbrakeController(double targetApogeeMeters,
                               ApogeePredictor predictor,
                               ControlContext context) {
         this(targetApogeeMeters, predictor, context, 2.0, 5.0);
     }
 
+    /** Preferred ctor with coast windows. */
     public AirbrakeController(double targetApogeeMeters,
                               ApogeePredictor predictor,
                               ControlContext context,
@@ -77,169 +66,97 @@
         this.context = context;
         this.minCoastSeconds = Math.max(0.0, minCoastSeconds);
         this.maxCoastSeconds = Math.max(this.minCoastSeconds, maxCoastSeconds);
-<<<<<<< HEAD
+    }
+
+    // ----------------- API -----------------
+
+    public void setContext(ControlContext ctx) { this.context = ctx; }
+
+    public double getTargetApogeeMeters() { return targetApogeeMeters; }
+
+    /** Optional tweak: adjust the deadband (+/−) around target before commanding. */
+    public void setApogeeDeadbandMeters(double meters) {
+        this.apogeeDeadbandMeters = Math.max(0.0, meters);
     }
 
     /**
-     * Sets a new control context.
-     * This method is primarily used for testing.
-     * 
-     * @param newContext The new control context to use
+     * Decide and (if needed) issue a new command.
+     * @return true if a new command was issued in THIS call, false otherwise.
      */
-    public void setContext(ControlContext newContext) {
-        this.context = newContext;
-    }
+    public boolean updateAndGateFlexible(SimulationStatus status) {
+        if (predictor == null) return false;
 
-    /** Returns true if a control action was taken; false if still waiting. */
-    public boolean updateAndGateFlexible(final SimulationStatus status) {
-        final double now = status.getSimulationTime();
+        final double t = safeTime(status);
 
-        // Coast window bookkeeping: start when predictor first has any sample
-        if (!coastStarted && predictor.sampleCount() > 0) {
-            coastStarted = true;
-            coastStartSimTime = now;
-=======
-        
-        logger.debug("AirbrakeController initialized: target={}m, minCoast={}s, maxCoast={}s", 
-                     targetApogeeMeters, this.minCoastSeconds, this.maxCoastSeconds);
-    }
-
-    /**
-     * Update with HARD GATE. Returns true if control was executed this step,
-     * false if the step is being held waiting for convergence.
-     */
-    public boolean updateAndGate(final SimulationStatus status) {
-        final double now = status.getSimulationTime();
-        logger.debug("updateAndGate: t={}s", now);
-
-        // Detect first time the predictor received any coast sample this run.
-        final int sc = predictor.sampleCount();
-        if (!coastStarted && sc > 0) {
-            coastStarted = true;
-            coastStartSimTime = now;
-            logger.debug("Coast phase detected: starting at t={}s", coastStartSimTime);
+        // Initialize coast reference time the first time we see predictor samples.
+        if (firstCoastTime == null && predictor.sampleCount() > 0) {
+            firstCoastTime = t;
+            log.debug("[Controller] t={}s: first coast sample observed; coast window begins",
+                    fmt(t));
         }
 
-        // Compute coast duration so far.
-        final double coastSeconds = (coastStarted ? Math.max(0.0, now - coastStartSimTime) : 0.0);
-        
-        if (sc > lastSampleCount) {
-            logger.debug("Samples: {} -> {} (coast: {:.2f}s)", lastSampleCount, sc, coastSeconds);
-            lastSampleCount = sc;
+        final double coastElapsed = (firstCoastTime == null) ? 0.0 : Math.max(0.0, t - firstCoastTime);
+
+        // Strict (converged) prediction if available
+        final Double apStrict = predictor.getPredictionIfReady();
+
+        // Best-effort allowed only after min window
+        Double apBestEffort = null;
+        if (apStrict == null && coastElapsed >= minCoastSeconds) {
+            apBestEffort = predictor.getApogeeBestEffort();
         }
 
-        // Gate condition: need predictor convergence AND >= minCoastSeconds of data.
-        final boolean hasConverged = predictor.hasConverged();
-        final boolean hasMinWindow = (coastSeconds >= minCoastSeconds);
+        final boolean usingStrict = (apStrict != null);
+        final Double ap = usingStrict ? apStrict : apBestEffort;
 
-        if (!(hasConverged && hasMinWindow)) {
-            logger.debug("Gate not passed: hasConverged={}, coastSeconds={:.2f}, minRequired={}s", 
-                         hasConverged, coastSeconds, minCoastSeconds);
-            // Best-effort: try to pause/hold the sim if API offers it (reflection).
-            requestPauseIfAvailable(status);
-            return false; // tell caller to hold this step (no actuator changes)
->>>>>>> 5e35d101
-        }
-        final double coastSeconds = coastStarted ? Math.max(0.0, now - coastStartSimTime) : 0.0;
-
-<<<<<<< HEAD
-        // STRICT path
-        if (predictor.hasConverged() && coastSeconds >= minCoastSeconds) {
-            final Double apogee = predictor.getPredictionIfReady();
-            if (apogee != null && Double.isFinite(apogee)) {
-                log.debug("[Airbrakes] controller: using STRICT apogee {}", String.format("%.2f", apogee));
-                act(apogee);
-                return true;
-            }
+        if (ap == null) {
+            // Not ready to act
+            log.debug("[Controller] t={}s: no usable apogee yet (coastElapsed={}s, min={}s) — holding",
+                    fmt(t), fmt(coastElapsed), fmt(minCoastSeconds));
             return false;
         }
 
-        // BEST-EFFORT path
-        if (coastSeconds >= minCoastSeconds && coastSeconds <= maxCoastSeconds) {
-            final Double apogeeBE = predictor.getApogeeBestEffort();
-            if (apogeeBE != null && Double.isFinite(apogeeBE)) {
-                log.debug("[Airbrakes] controller: using BEST-EFFORT apogee {}", String.format("%.2f", apogeeBE));
-                act(apogeeBE);
-                return true;
+        // Decide: extend when predicted apogee is meaningfully ABOVE target
+        final double err = ap - targetApogeeMeters;
+        final boolean shouldExtend = (err > apogeeDeadbandMeters);
+
+        // Issue command only if different from last state
+        if (lastExtended == null || lastExtended != shouldExtend) {
+            lastExtended = shouldExtend;
+            if (context != null) {
+                if (shouldExtend) {
+                    context.extend_airbrakes();
+                    log.info("[Controller] t={}s: using {} apogee={} -> EXTEND (target={}, err={})",
+                            fmt(t), usingStrict ? "STRICT" : "BEST-EFFORT", fmt(ap),
+                            fmt(targetApogeeMeters), fmt(err));
+                } else {
+                    context.retract_airbrakes();
+                    log.info("[Controller] t={}s: using {} apogee={} -> RETRACT (target={}, err={})",
+                            fmt(t), usingStrict ? "STRICT" : "BEST-EFFORT", fmt(ap),
+                            fmt(targetApogeeMeters), fmt(err));
+                }
+                // (Optional) context.switch_altitude_back_to_pressure() — left to caller as needed
             }
+            return true; // acted this call
         }
+
+        // Command unchanged this tick
+        log.debug("[Controller] t={}s: using {} apogee={} (target={}, err={}) — no change",
+                fmt(t), usingStrict ? "STRICT" : "BEST-EFFORT", fmt(ap),
+                fmt(targetApogeeMeters), fmt(err));
         return false;
     }
 
-    private void act(double apogee) {
-        if (apogee > targetApogeeMeters && !airbrakesExtended) {
-            if (context != null) context.extend_airbrakes();
-            airbrakesExtended = true;
-        } else if (apogee <= targetApogeeMeters && airbrakesExtended) {
-=======
-        logger.debug("Gate passed: hasConverged={}, coastSeconds={:.2f}s", hasConverged, coastSeconds);
+    // ----------------- Helpers -----------------
 
-        // At this point we are allowed to control.
-        final Double apogeeObj = predictor.getPredictionIfReady();
-        if (apogeeObj == null || !Double.isFinite(apogeeObj)) {
-            // Converged but no numeric apogee? Hold this step anyway.
-            logger.warn("Predictor converged but returned invalid apogee: {}", apogeeObj);
-            requestPauseIfAvailable(status);
-            return false;
+    private static double safeTime(SimulationStatus status) {
+        try {
+            double t = status.getSimulationTime();
+            return Double.isFinite(t) ? t : 0.0;
+        } catch (Throwable t) {
+            return 0.0;
         }
-
-        final double apogee = apogeeObj;
-        logger.debug("Predicted apogee: {:.2f}m (target: {:.2f}m)", apogee, targetApogeeMeters);
-
-        // --- Simple bang-bang exactly as specified ---
-        if (apogee > targetApogeeMeters && !airbrakesExtended) {
-            logger.info("EXTENDING airbrakes: apogee {:.2f}m > target {:.2f}m", apogee, targetApogeeMeters);
-            if (context != null) context.extend_airbrakes();
-            airbrakesExtended = true;
-        } else if (apogee <= targetApogeeMeters && airbrakesExtended) {
-            logger.info("RETRACTING airbrakes: apogee {:.2f}m <= target {:.2f}m", apogee, targetApogeeMeters);
->>>>>>> 5e35d101
-            if (context != null) {
-                context.retract_airbrakes();
-                context.switch_altitude_back_to_pressure();
-            }
-            airbrakesExtended = false;
-        }
-
-        return true;
     }
 
-<<<<<<< HEAD
-    public boolean isAirbrakesExtended() { return airbrakesExtended; }
-    public double getTargetApogeeMeters() { return targetApogeeMeters; }
-=======
-    // Legacy API (no gate). Keep if other code calls it; otherwise you can remove.
-    public void update(final SimulationStatus status) {
-        logger.debug("Legacy update() called, delegating to updateAndGate()");
-        updateAndGate(status);
-    }
-
-    public boolean isAirbrakesExtended() { return airbrakesExtended; }
-    public double getTargetApogeeMeters() { return targetApogeeMeters; }
-
-    // --- best-effort pause hooks via reflection (no-ops if not present) ---
-    private static void requestPauseIfAvailable(final SimulationStatus status) {
-        logger.debug("Attempting to request pause via reflection");
-        try {
-            // Try common spellings observed across sim stacks.
-            for (String m : new String[]{"requestPause", "setPaused", "pause", "requestHold", "requestStop"}) {
-                try {
-                    if ("setPaused".equals(m)) {
-                        status.getClass().getMethod(m, boolean.class).invoke(status, true);
-                        logger.debug("Pause requested via {}", m);
-                        return;
-                    } else {
-                        status.getClass().getMethod(m).invoke(status);
-                        logger.debug("Pause requested via {}", m);
-                        return;
-                    }
-                } catch (NoSuchMethodException ignored) { /* try next */ }
-            }
-            logger.debug("No suitable pause method found");
-        } catch (Throwable t) {
-            logger.debug("Exception while requesting pause: {}", t.getMessage());
-            // If nothing is available we silently continue — the listener will just "hold" this step.
-        }
-    }
->>>>>>> 5e35d101
+    private static String fmt(double x) { return String.format("%.3f", x); }
 }